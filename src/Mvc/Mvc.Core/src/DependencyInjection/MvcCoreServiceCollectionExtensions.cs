--- conflicted
+++ resolved
@@ -269,14 +269,9 @@
             //
             // Endpoint Routing / Endpoints
             //
-<<<<<<< HEAD
-            services.TryAddSingleton<OrderedEndpointsSequenceProvider>();
-            services.TryAddSingleton<ControllerActionEndpointDataSource>();
-=======
             services.TryAddSingleton<ControllerActionEndpointDataSourceFactory>();
             services.TryAddSingleton<OrderedEndpointsSequenceProviderCache>();
             services.TryAddSingleton<ControllerActionEndpointDataSourceIdProvider>();
->>>>>>> 17e04b70
             services.TryAddSingleton<ActionEndpointFactory>();
             services.TryAddSingleton<DynamicControllerEndpointSelectorCache>();
             services.TryAddEnumerable(ServiceDescriptor.Singleton<MatcherPolicy, DynamicControllerEndpointMatcherPolicy>());
