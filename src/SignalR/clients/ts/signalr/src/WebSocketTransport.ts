// Copyright (c) .NET Foundation. All rights reserved.
// Licensed under the Apache License, Version 2.0. See License.txt in the project root for license information.

import { HttpClient } from "./HttpClient";
import { ILogger, LogLevel } from "./ILogger";
import { ITransport, TransferFormat } from "./ITransport";
import { WebSocketConstructor } from "./Polyfills";
import { Arg, getDataDetail, getUserAgentHeader, Platform } from "./Utils";

/** @private */
export class WebSocketTransport implements ITransport {
    private readonly logger: ILogger;
    private readonly accessTokenFactory: (() => string | Promise<string>) | undefined;
    private readonly logMessageContent: boolean;
    private readonly webSocketConstructor: WebSocketConstructor;
    private readonly httpClient: HttpClient;
    private webSocket?: WebSocket;

    public onreceive: ((data: string | ArrayBuffer) => void) | null;
    public onclose: ((error?: Error) => void) | null;

    constructor(httpClient: HttpClient, accessTokenFactory: (() => string | Promise<string>) | undefined, logger: ILogger,
                logMessageContent: boolean, webSocketConstructor: WebSocketConstructor) {
        this.logger = logger;
        this.accessTokenFactory = accessTokenFactory;
        this.logMessageContent = logMessageContent;
        this.webSocketConstructor = webSocketConstructor;
        this.httpClient = httpClient;

        this.onreceive = null;
        this.onclose = null;
    }

    public async connect(url: string, transferFormat: TransferFormat): Promise<void> {
        Arg.isRequired(url, "url");
        Arg.isRequired(transferFormat, "transferFormat");
        Arg.isIn(transferFormat, TransferFormat, "transferFormat");

        this.logger.log(LogLevel.Trace, "(WebSockets transport) Connecting.");

        if (this.accessTokenFactory) {
            const token = await this.accessTokenFactory();
            if (token) {
                url += (url.indexOf("?") < 0 ? "?" : "&") + `access_token=${encodeURIComponent(token)}`;
            }
        }

        return new Promise<void>((resolve, reject) => {
            url = url.replace(/^http/, "ws");
            let webSocket: WebSocket | undefined;
            const cookies = this.httpClient.getCookieString(url);
            let opened = false;

            if (Platform.isNode) {
                const headers = {};
                const [name, value] = getUserAgentHeader();
                headers[name] = value;

                if (cookies) {
                    headers[`Cookie`] = `${cookies}`;
                }

                // Only pass cookies when in non-browser environments
                webSocket = new this.webSocketConstructor(url, undefined, {
                    headers,
                });
            }

            if (!webSocket) {
                // Chrome is not happy with passing 'undefined' as protocol
                webSocket = new this.webSocketConstructor(url);
            }

            if (transferFormat === TransferFormat.Binary) {
                webSocket.binaryType = "arraybuffer";
            }

            // tslint:disable-next-line:variable-name
            webSocket.onopen = (_event: Event) => {
                this.logger.log(LogLevel.Information, `WebSocket connected to ${url}.`);
                this.webSocket = webSocket;
                opened = true;
                resolve();
            };

            webSocket.onerror = (event: Event) => {
                let error: any = null;
                // ErrorEvent is a browser only type we need to check if the type exists before using it
                if (typeof ErrorEvent !== "undefined" && event instanceof ErrorEvent) {
                    error = event.error;
                } else {
                    error = new Error("There was an error with the transport.");
                }

                reject(error);
            };

            webSocket.onmessage = (message: MessageEvent) => {
                this.logger.log(LogLevel.Trace, `(WebSockets transport) data received. ${getDataDetail(message.data, this.logMessageContent)}.`);
                if (this.onreceive) {
                    try {
                        this.onreceive(message.data);
                    } catch (error) {
                        this.close(error);
                        return;
                    }
                }
            };

            webSocket.onclose = (event: CloseEvent) => {
<<<<<<< HEAD
                // Don't call close handler if connection was never established
                // We'll reject the connect call instead
                if (opened) {
                    this.close(event);
                } else {
                    let error: any = null;
                    // ErrorEvent is a browser only type we need to check if the type exists before using it
                    if (typeof ErrorEvent !== "undefined" && event instanceof ErrorEvent) {
                        error = event.error;
                    } else {
                        error = new Error("There was an error with the transport.");
                    }

                    reject(error);
=======
                if (this.webSocket) {
                    this.close(event);
>>>>>>> 97db4938
                }
            };
        });
    }

    public send(data: any): Promise<void> {
        if (this.webSocket && this.webSocket.readyState === this.webSocketConstructor.OPEN) {
            this.logger.log(LogLevel.Trace, `(WebSockets transport) sending data. ${getDataDetail(data, this.logMessageContent)}.`);
            this.webSocket.send(data);
            return Promise.resolve();
        }

        return Promise.reject("WebSocket is not in the OPEN state");
    }

    public stop(): Promise<void> {
        if (this.webSocket) {
            // Clear websocket handlers because we are considering the socket closed now
            this.webSocket.onclose = () => {};
            this.webSocket.onmessage = () => {};
            this.webSocket.onerror = () => {};
            this.webSocket.close();
            this.webSocket = undefined;

            // Manually invoke onclose callback inline so we know the HttpConnection was closed properly before returning
            // This also solves an issue where websocket.onclose could take 18+ seconds to trigger during network disconnects
            this.close(undefined);
        }

        return Promise.resolve();
    }

    private close(event?: CloseEvent | Error): void {
        // webSocket will be null if the transport did not start successfully
        this.logger.log(LogLevel.Trace, "(WebSockets transport) socket closed.");
        if (this.onclose) {
            if (this.isCloseEvent(event) && (event.wasClean === false || event.code !== 1000)) {
                this.onclose(new Error(`WebSocket closed with status code: ${event.code} (${event.reason}).`));
            } else if (event instanceof Error) {
                this.onclose(event);
            } else {
                this.onclose();
            }
        }
    }

    private isCloseEvent(event?: any): event is CloseEvent {
        return event && typeof event.wasClean === "boolean" && typeof event.code === "number";
    }
}<|MERGE_RESOLUTION|>--- conflicted
+++ resolved
@@ -108,7 +108,6 @@
             };
 
             webSocket.onclose = (event: CloseEvent) => {
-<<<<<<< HEAD
                 // Don't call close handler if connection was never established
                 // We'll reject the connect call instead
                 if (opened) {
@@ -123,10 +122,6 @@
                     }
 
                     reject(error);
-=======
-                if (this.webSocket) {
-                    this.close(event);
->>>>>>> 97db4938
                 }
             };
         });
