// Copyright (c) .NET Foundation. All rights reserved.
// Licensed under the Apache License, Version 2.0. See License.txt in the project root for license information.

using System.Diagnostics.CodeAnalysis;
using System.Text.Json;
using Microsoft.JSInterop.Infrastructure;

namespace Microsoft.JSInterop
{
    /// <summary>
    /// Abstract base class for an in-process JavaScript runtime.
    /// </summary>
    public abstract class JSInProcessRuntime : JSRuntime, IJSInProcessRuntime
    {
        /// <summary>
        /// Initializes a new instance of <see cref="JSInProcessRuntime"/>.
        /// </summary>
        protected JSInProcessRuntime()
        {
            JsonSerializerOptions.Converters.Add(new JSObjectReferenceJsonConverter<JSInProcessObjectReference>(
                id => new JSInProcessObjectReference(this, id)));
        }

        [return: MaybeNull]
<<<<<<< HEAD
        public TValue Invoke<TValue>(string identifier, params object?[] args)
=======
        internal TValue Invoke<TValue>(string identifier, long targetInstanceId, params object?[]? args)
>>>>>>> f2b72b05
        {
            var resultJson = InvokeJS(
                identifier,
                JsonSerializer.Serialize(args, JsonSerializerOptions),
                ResultTypeFromGeneric<TValue>(),
                targetInstanceId);

            if (resultJson is null)
            {
                return default;
            }

            return JsonSerializer.Deserialize<TValue>(resultJson, JsonSerializerOptions);
        }

        /// <summary>
        /// Invokes the specified JavaScript function synchronously.
        /// </summary>
        /// <typeparam name="TValue">The JSON-serializable return type.</typeparam>
        /// <param name="identifier">An identifier for the function to invoke. For example, the value <c>"someScope.someFunction"</c> will invoke the function <c>window.someScope.someFunction</c>.</param>
        /// <param name="args">JSON-serializable arguments.</param>
        /// <returns>An instance of <typeparamref name="TValue"/> obtained by JSON-deserializing the return value.</returns>
        [return: MaybeNull]
        public TValue Invoke<TValue>(string identifier, params object?[]? args)
            => Invoke<TValue>(identifier, 0, args);

        /// <summary>
        /// Performs a synchronous function invocation.
        /// </summary>
        /// <param name="identifier">The identifier for the function to invoke.</param>
        /// <param name="argsJson">A JSON representation of the arguments.</param>
        /// <returns>A JSON representation of the result.</returns>
        protected virtual string? InvokeJS(string identifier, string? argsJson)
            => InvokeJS(identifier, argsJson, JSCallResultType.Default, 0);

        /// <summary>
        /// Performs a synchronous function invocation.
        /// </summary>
        /// <param name="identifier">The identifier for the function to invoke.</param>
        /// <param name="argsJson">A JSON representation of the arguments.</param>
        /// <param name="resultType">The type of result expected from the invocation.</param>
        /// <param name="targetInstanceId">The instance ID of the target JS object.</param>
        /// <returns>A JSON representation of the result.</returns>
        protected abstract string? InvokeJS(string identifier, string? argsJson, JSCallResultType resultType, long targetInstanceId);
    }
}<|MERGE_RESOLUTION|>--- conflicted
+++ resolved
@@ -22,11 +22,7 @@
         }
 
         [return: MaybeNull]
-<<<<<<< HEAD
-        public TValue Invoke<TValue>(string identifier, params object?[] args)
-=======
         internal TValue Invoke<TValue>(string identifier, long targetInstanceId, params object?[]? args)
->>>>>>> f2b72b05
         {
             var resultJson = InvokeJS(
                 identifier,
